--- conflicted
+++ resolved
@@ -6,16 +6,10 @@
 import Foundation
 
 final class Enum: Type {
-<<<<<<< HEAD
     final class Case: NSObject, AutoDiffable, NSCoding {
         final class AssociatedValue: NSObject, AutoDiffable, Typed, NSCoding {
-            let name: String?
-=======
-    final class Case: NSObject, AutoDiffable {
-        final class AssociatedValue: NSObject, AutoDiffable, Typed {
             let localName: String?
             let externalName: String?
->>>>>>> 1afe1232
             let typeName: TypeName
 
             /// sourcery: skipEquality
@@ -29,10 +23,12 @@
                 self.type = type
             }
 
-<<<<<<< HEAD
-            // 
+            convenience init(name: String? = nil, typeName: String, type: Type? = nil) {
+                self.init(localName: name, externalName: name, typeName: typeName, type: type)
+            }
 
-            //
+            // serialization {
+
             required init?(coder aDecoder: NSCoder) {
 
                 self.name = aDecoder.decode(forKey: "name")
@@ -47,11 +43,9 @@
                 aCoder.encode(self.typeName, forKey: "typeName")
                 aCoder.encode(self.type, forKey: "type")
 
-=======
-            convenience init(name: String? = nil, typeName: String, type: Type? = nil) {
-                self.init(localName: name, externalName: name, typeName: typeName, type: type)
->>>>>>> 1afe1232
             }
+
+            // }
         }
 
         let name: String
