import Foundation

<<<<<<< HEAD
final class Typealias: NSObject, AutoDiffable, NSCoding {
=======
final class Typealias: NSObject, AutoDiffable, Typed {
>>>>>>> 1afe1232
    /// New typealias name
    let aliasName: String

    /// Target name
    let typeName: TypeName

    // sourcery: skipEquality, skipDescription
    var type: Type?

    // sourcery: skipEquality, skipDescription
    var parent: Type? {
        didSet {
            parentName = parent?.name
        }
    }

    private(set) var parentName: String?

    var name: String {
        if let parentName = parent?.name {
            return "\(parentName).\(aliasName)"
        } else {
            return aliasName
        }
    }

    init(aliasName: String, typeName: String, parent: Type? = nil) {
        self.aliasName = aliasName
        self.typeName = TypeName(typeName)
        self.parent = parent
        self.parentName = parent?.name
    }

<<<<<<< HEAD
    //
    required init?(coder aDecoder: NSCoder) {

        self.aliasName = aDecoder.decode(forKey: "aliasName")
        self.typeName = aDecoder.decode(forKey: "typeName")
        self.parent = aDecoder.decode(forKey: "parent")
        self.parentName = aDecoder.decode(forKey: "parentName")

    }

    func encode(with aCoder: NSCoder) {

        aCoder.encode(self.aliasName, forKey: "aliasName")
        aCoder.encode(self.typeName, forKey: "typeName")
        aCoder.encode(self.parent, forKey: "parent")
        aCoder.encode(self.parentName, forKey: "parentName")

    }
=======
>>>>>>> 1afe1232
}<|MERGE_RESOLUTION|>--- conflicted
+++ resolved
@@ -1,10 +1,6 @@
 import Foundation
 
-<<<<<<< HEAD
 final class Typealias: NSObject, AutoDiffable, NSCoding {
-=======
-final class Typealias: NSObject, AutoDiffable, Typed {
->>>>>>> 1afe1232
     /// New typealias name
     let aliasName: String
 
@@ -38,8 +34,7 @@
         self.parentName = parent?.name
     }
 
-<<<<<<< HEAD
-    //
+    // serialization {
     required init?(coder aDecoder: NSCoder) {
 
         self.aliasName = aDecoder.decode(forKey: "aliasName")
@@ -57,6 +52,5 @@
         aCoder.encode(self.parentName, forKey: "parentName")
 
     }
-=======
->>>>>>> 1afe1232
+    // }
 }